// SPDX-License-Identifier: MIT

pragma solidity ^0.8.0;

import { AddressBytes } from '@axelar-network/axelar-gmp-sdk-solidity/contracts/libs/AddressBytes.sol';
import { Multicall } from '@axelar-network/axelar-gmp-sdk-solidity/contracts/utils/Multicall.sol';
import { Upgradable } from '@axelar-network/axelar-gmp-sdk-solidity/contracts/upgradable/Upgradable.sol';
import { IInterchainTokenService } from './interfaces/IInterchainTokenService.sol';
import { IInterchainTokenFactory } from './interfaces/IInterchainTokenFactory.sol';
import { ITokenManagerType } from './interfaces/ITokenManagerType.sol';
import { ITokenManager } from './interfaces/ITokenManager.sol';
import { IERC20Named } from './interfaces/IERC20Named.sol';

import { HTS, IHederaTokenService } from './hedera/HTS.sol';

/**
 * @title InterchainTokenFactory
 * @notice This contract is responsible for deploying new interchain tokens and managing their token managers.
 */
contract InterchainTokenFactory is IInterchainTokenFactory, ITokenManagerType, Multicall, Upgradable {
    using AddressBytes for address;

    /// @dev This slot contains the storage for this contract in an upgrade-compatible manner
    /// keccak256('InterchainTokenFactory.Slot') - 1;
    bytes32 internal constant INTERCHAIN_TOKEN_FACTORY_SLOT = 0xd4f5c43117c663161acfe6af3208a49856d85e586baf0f60749de2055e001465;

    bytes32 private constant CONTRACT_ID = keccak256('interchain-token-factory');
    bytes32 internal constant PREFIX_CANONICAL_TOKEN_SALT = keccak256('canonical-token-salt');
    bytes32 internal constant PREFIX_INTERCHAIN_TOKEN_SALT = keccak256('interchain-token-salt');
    bytes32 internal constant PREFIX_DEPLOY_APPROVAL = keccak256('deploy-approval');
    address private constant TOKEN_FACTORY_DEPLOYER = address(0);

    IInterchainTokenService public immutable interchainTokenService;
    bytes32 public immutable chainNameHash;

    struct DeployApproval {
        address minter;
        bytes32 tokenId;
        string destinationChain;
    }

    /// @dev Storage for this contract
    /// @param approvedDestinationMinters Mapping of approved destination minters
    struct InterchainTokenFactoryStorage {
        mapping(bytes32 => bytes32) approvedDestinationMinters;
    }

    /**
     * @notice Constructs the InterchainTokenFactory contract.
     * @param interchainTokenService_ The address of the interchain token service.
     */
    constructor(address interchainTokenService_) {
        if (interchainTokenService_ == address(0)) revert ZeroAddress();

        interchainTokenService = IInterchainTokenService(interchainTokenService_);

        chainNameHash = interchainTokenService.chainNameHash();
    }

    function _setup(bytes calldata data) internal override {}

    /**
     * @notice Getter for the contract id.
     * @return bytes32 The contract id of this contract.
     */
    function contractId() external pure returns (bytes32) {
        return CONTRACT_ID;
    }

    /**
     * @notice Calculates the salt for an interchain token.
     * @param chainNameHash_ The hash of the chain name.
     * @param deployer The address of the deployer.
     * @param salt A unique identifier to generate the salt.
     * @return tokenSalt The calculated salt for the interchain token.
     */
    function interchainTokenSalt(bytes32 chainNameHash_, address deployer, bytes32 salt) public pure returns (bytes32 tokenSalt) {
        tokenSalt = keccak256(abi.encode(PREFIX_INTERCHAIN_TOKEN_SALT, chainNameHash_, deployer, salt));
    }

    /**
     * @notice Calculates the salt for a canonical interchain token.
     * @param chainNameHash_ The hash of the chain name.
     * @param tokenAddress The address of the token.
     * @return salt The calculated salt for the interchain token.
     */
    function canonicalInterchainTokenSalt(bytes32 chainNameHash_, address tokenAddress) public pure returns (bytes32 salt) {
        salt = keccak256(abi.encode(PREFIX_CANONICAL_TOKEN_SALT, chainNameHash_, tokenAddress));
    }

    /**
     * @notice Computes the ID for an interchain token based on the deployer and a salt.
     * @param deployer The address that deployed the interchain token.
     * @param salt A unique identifier used in the deployment process.
     * @return tokenId The ID of the interchain token.
     */
    function interchainTokenId(address deployer, bytes32 salt) public view returns (bytes32 tokenId) {
        tokenId = interchainTokenService.interchainTokenId(TOKEN_FACTORY_DEPLOYER, interchainTokenSalt(chainNameHash, deployer, salt));
    }

    /**
     * @notice Computes the ID for a canonical interchain token based on its address.
     * @param tokenAddress The address of the canonical interchain token.
     * @return tokenId The ID of the canonical interchain token.
     */
    function canonicalInterchainTokenId(address tokenAddress) public view returns (bytes32 tokenId) {
        tokenId = interchainTokenService.interchainTokenId(
            TOKEN_FACTORY_DEPLOYER,
            canonicalInterchainTokenSalt(chainNameHash, tokenAddress)
        );
    }

    /**
     * @notice Retrieves the address of an interchain token based on the deployer and a salt.
     * @param deployer The address that deployed the interchain token.
     * @param salt A unique identifier used in the deployment process.
     * @return tokenAddress The address of the interchain token.
     */
    function interchainTokenAddress(address deployer, bytes32 salt) public view returns (address tokenAddress) {
        tokenAddress = interchainTokenService.validTokenAddress(interchainTokenId(deployer, salt));
    }

    /**
     * @notice Deploys a new interchain token with specified parameters.
     * @dev Creates a new token and optionally mints an initial amount to a specified minter.
     * This function is `payable` because non-payable functions cannot be called in a multicall that calls other `payable` functions.
     * @param salt The unique salt for deploying the token.
     * @param name The name of the token.
     * @param symbol The symbol of the token.
     * @param decimals The number of decimals for the token.
     * @param initialSupply The amount of tokens to mint initially (can be zero), allocated to the msg.sender.
     * @param minter The address to receive the minter and operator role of the token, in addition to ITS. If it is set to `address(0)`,
     * the additional minter isn't set, and can't be added later. This allows creating tokens that are managed only by ITS, reducing trust assumptions.
     * Reverts if the minter is the ITS address since it's already added as a minter.
     * @return tokenId The tokenId corresponding to the deployed InterchainToken.
     */
    function deployInterchainToken(
        bytes32 salt,
        string calldata name,
        string calldata symbol,
        uint8 decimals,
        uint256 initialSupply,
        address minter
    ) external payable returns (bytes32 tokenId) {
        address sender = msg.sender;
        salt = interchainTokenSalt(chainNameHash, sender, salt);
        bytes memory minterBytes = new bytes(0);

        if (minter != address(0)) {
            if (minter == address(interchainTokenService)) revert InvalidMinter(minter);

            minterBytes = minter.toBytes();
        }

        // HTS tokens must previously be associated with an account
        // to be able to send tokens to it. Since a new token will be created
        // it's not possible to send it right away.
        if (initialSupply != 0) {
            revert HTS.InitialSupplyUnsupported();
        }

        tokenId = _deployInterchainToken(salt, '', name, symbol, decimals, minterBytes, msg.value);
    }

    /**
     * @notice Allow the minter to approve the deployer for a remote interchain token deployment that uses a custom destinationMinter address.
     * This ensures that a token deployer can't choose the destinationMinter itself, and requires the approval of the minter to reduce trust assumptions on the deployer.
     */
    function approveDeployRemoteInterchainToken(
        address deployer,
        bytes32 salt,
        string calldata destinationChain,
        bytes calldata destinationMinter
    ) external {
        address minter = msg.sender;
        bytes32 tokenId = interchainTokenId(deployer, salt);
        IInterchainToken token = IInterchainToken(interchainTokenService.interchainTokenAddress(tokenId));
        if (!token.isMinter(minter)) revert InvalidMinter(minter);

        if (bytes(interchainTokenService.trustedAddress(destinationChain)).length == 0) revert InvalidChainName();

        bytes32 approvalKey = _deployApprovalKey(DeployApproval({ minter: minter, tokenId: tokenId, destinationChain: destinationChain }));

        _interchainTokenFactoryStorage().approvedDestinationMinters[approvalKey] = keccak256(destinationMinter);

        emit DeployRemoteInterchainTokenApproval(minter, deployer, tokenId, destinationChain, destinationMinter);
    }

    /**
     * @notice Allows the minter to revoke a deployer's approval for a remote interchain token deployment that uses a custom destinationMinter address.
     */
    function revokeDeployRemoteInterchainToken(address deployer, bytes32 salt, string calldata destinationChain) external {
        address minter = msg.sender;
        bytes32 tokenId = interchainTokenId(deployer, salt);

        bytes32 approvalKey = _deployApprovalKey(DeployApproval({ minter: minter, tokenId: tokenId, destinationChain: destinationChain }));

        delete _interchainTokenFactoryStorage().approvedDestinationMinters[approvalKey];

        emit RevokedDeployRemoteInterchainTokenApproval(minter, deployer, tokenId, destinationChain);
    }

    function _deployApprovalKey(DeployApproval memory approval) internal pure returns (bytes32 key) {
        key = keccak256(abi.encode(PREFIX_DEPLOY_APPROVAL, approval));
    }

    function _useDeployApproval(DeployApproval memory approval, bytes memory destinationMinter) internal {
        bytes32 approvalKey = _deployApprovalKey(approval);

        InterchainTokenFactoryStorage storage slot = _interchainTokenFactoryStorage();

        if (slot.approvedDestinationMinters[approvalKey] != keccak256(destinationMinter)) revert RemoteDeploymentNotApproved();

        delete slot.approvedDestinationMinters[approvalKey];
    }

    /**
     * @notice Deploys a remote interchain token on a specified destination chain.
     * @param salt The unique salt for deploying the token.
     * @param minter The address to use as the minter of the deployed token on the destination chain. If the destination chain is not EVM,
     * then use the more generic `deployRemoteInterchainToken` function below that allows setting an arbitrary destination minter that was approved by the current minter.
     * @param destinationChain The name of the destination chain.
     * @param gasValue The amount of gas to send for the deployment.
     * @return tokenId The tokenId corresponding to the deployed InterchainToken.
     */
    function deployRemoteInterchainToken(
        bytes32 salt,
        address minter,
        string memory destinationChain,
        uint256 gasValue
    ) external payable returns (bytes32 tokenId) {
        return deployRemoteInterchainTokenWithMinter(salt, minter, destinationChain, new bytes(0), gasValue);
    }

    /**
     * @notice Deploys a remote interchain token on a specified destination chain.
     * @param salt The unique salt for deploying the token.
     * @param minter The address to receive the minter and operator role of the token, in addition to ITS. If the address is `address(0)`,
     * no additional minter is set on the token. Reverts if the minter does not have mint permission for the token.
     * @param destinationChain The name of the destination chain.
     * @param destinationMinter The minter address to set on the deployed token on the destination chain. This can be arbitrary bytes
     * since the encoding of the account is dependent on the destination chain. If this is empty, then the `minter` of the token on the current chain
     * is used as the destination minter, which makes it convenient when deploying to other EVM chains.
     * @param gasValue The amount of gas to send for the deployment.
     * @return tokenId The tokenId corresponding to the deployed InterchainToken.
     */
    function deployRemoteInterchainTokenWithMinter(
        bytes32 salt,
        address minter,
        string memory destinationChain,
        bytes memory destinationMinter,
        uint256 gasValue
    ) public payable returns (bytes32 tokenId) {
        string memory tokenName;
        string memory tokenSymbol;
        uint8 tokenDecimals;
        bytes memory minter_ = new bytes(0);

        salt = interchainTokenSalt(chainNameHash, msg.sender, salt);
        tokenId = interchainTokenService.interchainTokenId(TOKEN_FACTORY_DEPLOYER, salt);

        // Note: using validTokenAddress instead of interchainTokenAddress
        // since HTS token addresses aren't deterministic
        address tokenAddress = interchainTokenService.validTokenAddress(tokenId);
        IHederaTokenService.FungibleTokenInfo memory fTokenInfo = HTS.getFungibleTokenInfo(tokenAddress);
        tokenName = fTokenInfo.tokenInfo.token.name;
        tokenSymbol = fTokenInfo.tokenInfo.token.symbol;
        int32 decimals = fTokenInfo.decimals;
        if (decimals < 0 || decimals > int32(uint32(type(uint8).max))) {
            revert HTS.InvalidTokenDecimals();
        }
        tokenDecimals = uint8(uint32(decimals));

        if (minter != address(0)) {
<<<<<<< HEAD
=======
            if (!token.isMinter(minter)) revert NotMinter(minter);
            // Sanity check to prevent accidental use of the current ITS address as the destination minter
>>>>>>> 7e6916d0
            if (minter == address(interchainTokenService)) revert InvalidMinter(minter);
            if (!interchainTokenService.isTokenMinter(tokenAddress, minter)) revert NotMinter(minter);

            if (destinationMinter.length > 0) {
                DeployApproval memory approval = DeployApproval({ minter: minter, tokenId: tokenId, destinationChain: destinationChain });
                _useDeployApproval(approval, destinationMinter);
                minter_ = destinationMinter;
            } else {
                minter_ = minter.toBytes();
            }
        } else if (destinationMinter.length > 0) {
            // If a destinationMinter is provided, then minter must not be address(0)
            revert InvalidMinter(minter);
        }

        tokenId = _deployInterchainToken(salt, destinationChain, tokenName, tokenSymbol, tokenDecimals, minter_, gasValue);
    }

    /**
     * @notice Deploys a remote interchain token on a specified destination chain.
     * This method is deprecated and will be removed in the future. Please use the above method instead.
     * @dev originalChainName is only allowed to be '', i.e the current chain.
     * Other source chains are not supported anymore to simplify ITS token deployment behaviour.
     * @param originalChainName The name of the chain where the token originally exists.
     * @param salt The unique salt for deploying the token.
     * @param minter The address to receive the minter and operator role of the token, in addition to ITS. If the address is `address(0)`,
     * no additional minter is set on the token. Reverts if the minter does not have mint permission for the token.
     * @param destinationChain The name of the destination chain.
     * @param gasValue The amount of gas to send for the deployment.
     * @return tokenId The tokenId corresponding to the deployed InterchainToken.
     */
    function deployRemoteInterchainToken(
        string calldata originalChainName,
        bytes32 salt,
        address minter,
        string memory destinationChain,
        uint256 gasValue
    ) external payable returns (bytes32 tokenId) {
        if (bytes(originalChainName).length != 0) revert NotSupported();

        tokenId = deployRemoteInterchainTokenWithMinter(salt, minter, destinationChain, new bytes(0), gasValue);
    }

    /**
     * @notice Deploys a new interchain token with specified parameters.
     * @param salt The unique salt for deploying the token.
     * @param destinationChain The name of the destination chain.
     * @param tokenName The name of the token.
     * @param tokenSymbol The symbol of the token.
     * @param tokenDecimals The number of decimals for the token.
     * @param minter The address to receive the initially minted tokens.
     * @param gasValue The amount of gas to send for the transfer.
     * @return tokenId The tokenId corresponding to the deployed InterchainToken.
     */
    function _deployInterchainToken(
        bytes32 salt,
        string memory destinationChain,
        string memory tokenName,
        string memory tokenSymbol,
        uint8 tokenDecimals,
        bytes memory minter,
        uint256 gasValue
    ) internal returns (bytes32 tokenId) {
        // slither-disable-next-line arbitrary-send-eth
        tokenId = interchainTokenService.deployInterchainToken{ value: gasValue }(
            salt,
            destinationChain,
            tokenName,
            tokenSymbol,
            tokenDecimals,
            minter,
            gasValue
        );
    }

    /**
     * @notice Registers a canonical token as an interchain token and deploys its token manager.
     * @dev This function is `payable` because non-payable functions cannot be called in a multicall that calls other `payable` functions.
     * @param tokenAddress The address of the canonical token.
     * @return tokenId The tokenId corresponding to the registered canonical token.
     */
    function registerCanonicalInterchainToken(address tokenAddress) external payable returns (bytes32 tokenId) {
        bytes memory params = abi.encode('', tokenAddress);

        bool isHTSToken = HTS.isToken(tokenAddress);
        if (isHTSToken) {
            // Check if token is supported
            if (!HTS.isTokenSupportedByITS(tokenAddress)) {
                revert HTS.TokenUnsupported();
            }
        }

        bytes32 salt = canonicalInterchainTokenSalt(chainNameHash, tokenAddress);

        tokenId = interchainTokenService.deployTokenManager(salt, '', TokenManagerType.LOCK_UNLOCK, params, 0);
    }

    /**
     * @notice Deploys a canonical interchain token on a remote chain.
     * @param originalTokenAddress The address of the original token on the original chain.
     * @param destinationChain The name of the chain where the token will be deployed.
     * @param gasValue The gas amount to be sent for deployment.
     * @return tokenId The tokenId corresponding to the deployed InterchainToken.
     */
    function deployRemoteCanonicalInterchainToken(
        address originalTokenAddress,
        string calldata destinationChain,
        uint256 gasValue
    ) public payable returns (bytes32 tokenId) {
        bytes32 salt;

        // This ensures that the token manager has been deployed by this address, so it's safe to trust it.
        salt = canonicalInterchainTokenSalt(chainNameHash, originalTokenAddress);
        tokenId = interchainTokenService.interchainTokenId(TOKEN_FACTORY_DEPLOYER, salt);
<<<<<<< HEAD
        address tokenAddress = interchainTokenService.validTokenAddress(tokenId);
=======
        token = IInterchainToken(interchainTokenService.registeredTokenAddress(tokenId));
>>>>>>> 7e6916d0

        string memory tokenName;
        string memory tokenSymbol;
        uint8 tokenDecimals;
        bytes memory minter = ''; // No additional minter is set on a canonical token deployment

        bool isHTSToken = HTS.isToken(tokenAddress);
        if (isHTSToken) {
            IHederaTokenService.FungibleTokenInfo memory fTokenInfo = HTS.getFungibleTokenInfo(tokenAddress);
            tokenName = fTokenInfo.tokenInfo.token.name;
            tokenSymbol = fTokenInfo.tokenInfo.token.symbol;
            int32 decimals = fTokenInfo.decimals;
            if (decimals < 0 || decimals > int32(uint32(type(uint8).max))) {
                revert HTS.InvalidTokenDecimals();
            }
            tokenDecimals = uint8(uint32(decimals));
        } else {
            IERC20Named token = IERC20Named(tokenAddress);
            // The 3 lines below will revert if the token does not exist.
            tokenName = token.name();
            tokenSymbol = token.symbol();
            tokenDecimals = token.decimals();
        }

        tokenId = _deployInterchainToken(salt, destinationChain, tokenName, tokenSymbol, tokenDecimals, minter, gasValue);
    }

    /**
     * @notice Deploys a canonical interchain token on a remote chain.
     * This method is deprecated and will be removed in the future. Please use the above method instead.
     * @dev originalChain is only allowed to be '', i.e the current chain.
     * Other source chains are not supported anymore to simplify ITS token deployment behaviour.
     * @param originalChain The name of the chain where the token originally exists.
     * @param originalTokenAddress The address of the original token on the original chain.
     * @param destinationChain The name of the chain where the token will be deployed.
     * @param gasValue The gas amount to be sent for deployment.
     * @return tokenId The tokenId corresponding to the deployed InterchainToken.
     */
    function deployRemoteCanonicalInterchainToken(
        string calldata originalChain,
        address originalTokenAddress,
        string calldata destinationChain,
        uint256 gasValue
    ) external payable returns (bytes32 tokenId) {
        if (bytes(originalChain).length != 0) revert NotSupported();

        tokenId = deployRemoteCanonicalInterchainToken(originalTokenAddress, destinationChain, gasValue);
    }

    /********************\
    |* Pure Key Getters *|
    \********************/

    /**
     * @notice Gets the specific storage location for preventing upgrade collisions
     * @return slot containing the storage struct
     */
    function _interchainTokenFactoryStorage() private pure returns (InterchainTokenFactoryStorage storage slot) {
        assembly {
            slot.slot := INTERCHAIN_TOKEN_FACTORY_SLOT
        }
    }
}<|MERGE_RESOLUTION|>--- conflicted
+++ resolved
@@ -2,16 +2,16 @@
 
 pragma solidity ^0.8.0;
 
-import { AddressBytes } from '@axelar-network/axelar-gmp-sdk-solidity/contracts/libs/AddressBytes.sol';
-import { Multicall } from '@axelar-network/axelar-gmp-sdk-solidity/contracts/utils/Multicall.sol';
-import { Upgradable } from '@axelar-network/axelar-gmp-sdk-solidity/contracts/upgradable/Upgradable.sol';
-import { IInterchainTokenService } from './interfaces/IInterchainTokenService.sol';
-import { IInterchainTokenFactory } from './interfaces/IInterchainTokenFactory.sol';
-import { ITokenManagerType } from './interfaces/ITokenManagerType.sol';
-import { ITokenManager } from './interfaces/ITokenManager.sol';
-import { IERC20Named } from './interfaces/IERC20Named.sol';
-
-import { HTS, IHederaTokenService } from './hedera/HTS.sol';
+import {AddressBytes} from "@axelar-network/axelar-gmp-sdk-solidity/contracts/libs/AddressBytes.sol";
+import {Multicall} from "@axelar-network/axelar-gmp-sdk-solidity/contracts/utils/Multicall.sol";
+import {Upgradable} from "@axelar-network/axelar-gmp-sdk-solidity/contracts/upgradable/Upgradable.sol";
+import {IInterchainTokenService} from "./interfaces/IInterchainTokenService.sol";
+import {IInterchainTokenFactory} from "./interfaces/IInterchainTokenFactory.sol";
+import {ITokenManagerType} from "./interfaces/ITokenManagerType.sol";
+import {ITokenManager} from "./interfaces/ITokenManager.sol";
+import {IERC20Named} from "./interfaces/IERC20Named.sol";
+
+import {HTS, IHederaTokenService} from "./hedera/HTS.sol";
 
 /**
  * @title InterchainTokenFactory
@@ -22,12 +22,13 @@
 
     /// @dev This slot contains the storage for this contract in an upgrade-compatible manner
     /// keccak256('InterchainTokenFactory.Slot') - 1;
-    bytes32 internal constant INTERCHAIN_TOKEN_FACTORY_SLOT = 0xd4f5c43117c663161acfe6af3208a49856d85e586baf0f60749de2055e001465;
-
-    bytes32 private constant CONTRACT_ID = keccak256('interchain-token-factory');
-    bytes32 internal constant PREFIX_CANONICAL_TOKEN_SALT = keccak256('canonical-token-salt');
-    bytes32 internal constant PREFIX_INTERCHAIN_TOKEN_SALT = keccak256('interchain-token-salt');
-    bytes32 internal constant PREFIX_DEPLOY_APPROVAL = keccak256('deploy-approval');
+    bytes32 internal constant INTERCHAIN_TOKEN_FACTORY_SLOT =
+        0xd4f5c43117c663161acfe6af3208a49856d85e586baf0f60749de2055e001465;
+
+    bytes32 private constant CONTRACT_ID = keccak256("interchain-token-factory");
+    bytes32 internal constant PREFIX_CANONICAL_TOKEN_SALT = keccak256("canonical-token-salt");
+    bytes32 internal constant PREFIX_INTERCHAIN_TOKEN_SALT = keccak256("interchain-token-salt");
+    bytes32 internal constant PREFIX_DEPLOY_APPROVAL = keccak256("deploy-approval");
     address private constant TOKEN_FACTORY_DEPLOYER = address(0);
 
     IInterchainTokenService public immutable interchainTokenService;
@@ -74,7 +75,11 @@
      * @param salt A unique identifier to generate the salt.
      * @return tokenSalt The calculated salt for the interchain token.
      */
-    function interchainTokenSalt(bytes32 chainNameHash_, address deployer, bytes32 salt) public pure returns (bytes32 tokenSalt) {
+    function interchainTokenSalt(bytes32 chainNameHash_, address deployer, bytes32 salt)
+        public
+        pure
+        returns (bytes32 tokenSalt)
+    {
         tokenSalt = keccak256(abi.encode(PREFIX_INTERCHAIN_TOKEN_SALT, chainNameHash_, deployer, salt));
     }
 
@@ -84,7 +89,11 @@
      * @param tokenAddress The address of the token.
      * @return salt The calculated salt for the interchain token.
      */
-    function canonicalInterchainTokenSalt(bytes32 chainNameHash_, address tokenAddress) public pure returns (bytes32 salt) {
+    function canonicalInterchainTokenSalt(bytes32 chainNameHash_, address tokenAddress)
+        public
+        pure
+        returns (bytes32 salt)
+    {
         salt = keccak256(abi.encode(PREFIX_CANONICAL_TOKEN_SALT, chainNameHash_, tokenAddress));
     }
 
@@ -95,7 +104,9 @@
      * @return tokenId The ID of the interchain token.
      */
     function interchainTokenId(address deployer, bytes32 salt) public view returns (bytes32 tokenId) {
-        tokenId = interchainTokenService.interchainTokenId(TOKEN_FACTORY_DEPLOYER, interchainTokenSalt(chainNameHash, deployer, salt));
+        tokenId = interchainTokenService.interchainTokenId(
+            TOKEN_FACTORY_DEPLOYER, interchainTokenSalt(chainNameHash, deployer, salt)
+        );
     }
 
     /**
@@ -105,8 +116,7 @@
      */
     function canonicalInterchainTokenId(address tokenAddress) public view returns (bytes32 tokenId) {
         tokenId = interchainTokenService.interchainTokenId(
-            TOKEN_FACTORY_DEPLOYER,
-            canonicalInterchainTokenSalt(chainNameHash, tokenAddress)
+            TOKEN_FACTORY_DEPLOYER, canonicalInterchainTokenSalt(chainNameHash, tokenAddress)
         );
     }
 
@@ -117,7 +127,7 @@
      * @return tokenAddress The address of the interchain token.
      */
     function interchainTokenAddress(address deployer, bytes32 salt) public view returns (address tokenAddress) {
-        tokenAddress = interchainTokenService.validTokenAddress(interchainTokenId(deployer, salt));
+        tokenAddress = interchainTokenService.registeredTokenAddress(interchainTokenId(deployer, salt));
     }
 
     /**
@@ -159,7 +169,7 @@
             revert HTS.InitialSupplyUnsupported();
         }
 
-        tokenId = _deployInterchainToken(salt, '', name, symbol, decimals, minterBytes, msg.value);
+        tokenId = _deployInterchainToken(salt, "", name, symbol, decimals, minterBytes, msg.value);
     }
 
     /**
@@ -174,12 +184,13 @@
     ) external {
         address minter = msg.sender;
         bytes32 tokenId = interchainTokenId(deployer, salt);
-        IInterchainToken token = IInterchainToken(interchainTokenService.interchainTokenAddress(tokenId));
-        if (!token.isMinter(minter)) revert InvalidMinter(minter);
+        address tokenAddress = interchainTokenService.registeredTokenAddress(tokenId);
+        if (!interchainTokenService.isTokenMinter(tokenAddress, minter)) revert InvalidMinter(minter);
 
         if (bytes(interchainTokenService.trustedAddress(destinationChain)).length == 0) revert InvalidChainName();
 
-        bytes32 approvalKey = _deployApprovalKey(DeployApproval({ minter: minter, tokenId: tokenId, destinationChain: destinationChain }));
+        bytes32 approvalKey =
+            _deployApprovalKey(DeployApproval({minter: minter, tokenId: tokenId, destinationChain: destinationChain}));
 
         _interchainTokenFactoryStorage().approvedDestinationMinters[approvalKey] = keccak256(destinationMinter);
 
@@ -189,11 +200,14 @@
     /**
      * @notice Allows the minter to revoke a deployer's approval for a remote interchain token deployment that uses a custom destinationMinter address.
      */
-    function revokeDeployRemoteInterchainToken(address deployer, bytes32 salt, string calldata destinationChain) external {
+    function revokeDeployRemoteInterchainToken(address deployer, bytes32 salt, string calldata destinationChain)
+        external
+    {
         address minter = msg.sender;
         bytes32 tokenId = interchainTokenId(deployer, salt);
 
-        bytes32 approvalKey = _deployApprovalKey(DeployApproval({ minter: minter, tokenId: tokenId, destinationChain: destinationChain }));
+        bytes32 approvalKey =
+            _deployApprovalKey(DeployApproval({minter: minter, tokenId: tokenId, destinationChain: destinationChain}));
 
         delete _interchainTokenFactoryStorage().approvedDestinationMinters[approvalKey];
 
@@ -209,7 +223,9 @@
 
         InterchainTokenFactoryStorage storage slot = _interchainTokenFactoryStorage();
 
-        if (slot.approvedDestinationMinters[approvalKey] != keccak256(destinationMinter)) revert RemoteDeploymentNotApproved();
+        if (slot.approvedDestinationMinters[approvalKey] != keccak256(destinationMinter)) {
+            revert RemoteDeploymentNotApproved();
+        }
 
         delete slot.approvedDestinationMinters[approvalKey];
     }
@@ -223,12 +239,11 @@
      * @param gasValue The amount of gas to send for the deployment.
      * @return tokenId The tokenId corresponding to the deployed InterchainToken.
      */
-    function deployRemoteInterchainToken(
-        bytes32 salt,
-        address minter,
-        string memory destinationChain,
-        uint256 gasValue
-    ) external payable returns (bytes32 tokenId) {
+    function deployRemoteInterchainToken(bytes32 salt, address minter, string memory destinationChain, uint256 gasValue)
+        external
+        payable
+        returns (bytes32 tokenId)
+    {
         return deployRemoteInterchainTokenWithMinter(salt, minter, destinationChain, new bytes(0), gasValue);
     }
 
@@ -259,9 +274,9 @@
         salt = interchainTokenSalt(chainNameHash, msg.sender, salt);
         tokenId = interchainTokenService.interchainTokenId(TOKEN_FACTORY_DEPLOYER, salt);
 
-        // Note: using validTokenAddress instead of interchainTokenAddress
+        // Note: using registeredTokenAddress instead of interchainTokenAddress
         // since HTS token addresses aren't deterministic
-        address tokenAddress = interchainTokenService.validTokenAddress(tokenId);
+        address tokenAddress = interchainTokenService.registeredTokenAddress(tokenId);
         IHederaTokenService.FungibleTokenInfo memory fTokenInfo = HTS.getFungibleTokenInfo(tokenAddress);
         tokenName = fTokenInfo.tokenInfo.token.name;
         tokenSymbol = fTokenInfo.tokenInfo.token.symbol;
@@ -272,16 +287,13 @@
         tokenDecimals = uint8(uint32(decimals));
 
         if (minter != address(0)) {
-<<<<<<< HEAD
-=======
-            if (!token.isMinter(minter)) revert NotMinter(minter);
             // Sanity check to prevent accidental use of the current ITS address as the destination minter
->>>>>>> 7e6916d0
             if (minter == address(interchainTokenService)) revert InvalidMinter(minter);
             if (!interchainTokenService.isTokenMinter(tokenAddress, minter)) revert NotMinter(minter);
 
             if (destinationMinter.length > 0) {
-                DeployApproval memory approval = DeployApproval({ minter: minter, tokenId: tokenId, destinationChain: destinationChain });
+                DeployApproval memory approval =
+                    DeployApproval({minter: minter, tokenId: tokenId, destinationChain: destinationChain});
                 _useDeployApproval(approval, destinationMinter);
                 minter_ = destinationMinter;
             } else {
@@ -292,7 +304,8 @@
             revert InvalidMinter(minter);
         }
 
-        tokenId = _deployInterchainToken(salt, destinationChain, tokenName, tokenSymbol, tokenDecimals, minter_, gasValue);
+        tokenId =
+            _deployInterchainToken(salt, destinationChain, tokenName, tokenSymbol, tokenDecimals, minter_, gasValue);
     }
 
     /**
@@ -341,14 +354,8 @@
         uint256 gasValue
     ) internal returns (bytes32 tokenId) {
         // slither-disable-next-line arbitrary-send-eth
-        tokenId = interchainTokenService.deployInterchainToken{ value: gasValue }(
-            salt,
-            destinationChain,
-            tokenName,
-            tokenSymbol,
-            tokenDecimals,
-            minter,
-            gasValue
+        tokenId = interchainTokenService.deployInterchainToken{value: gasValue}(
+            salt, destinationChain, tokenName, tokenSymbol, tokenDecimals, minter, gasValue
         );
     }
 
@@ -359,7 +366,7 @@
      * @return tokenId The tokenId corresponding to the registered canonical token.
      */
     function registerCanonicalInterchainToken(address tokenAddress) external payable returns (bytes32 tokenId) {
-        bytes memory params = abi.encode('', tokenAddress);
+        bytes memory params = abi.encode("", tokenAddress);
 
         bool isHTSToken = HTS.isToken(tokenAddress);
         if (isHTSToken) {
@@ -371,7 +378,7 @@
 
         bytes32 salt = canonicalInterchainTokenSalt(chainNameHash, tokenAddress);
 
-        tokenId = interchainTokenService.deployTokenManager(salt, '', TokenManagerType.LOCK_UNLOCK, params, 0);
+        tokenId = interchainTokenService.deployTokenManager(salt, "", TokenManagerType.LOCK_UNLOCK, params, 0);
     }
 
     /**
@@ -391,16 +398,12 @@
         // This ensures that the token manager has been deployed by this address, so it's safe to trust it.
         salt = canonicalInterchainTokenSalt(chainNameHash, originalTokenAddress);
         tokenId = interchainTokenService.interchainTokenId(TOKEN_FACTORY_DEPLOYER, salt);
-<<<<<<< HEAD
-        address tokenAddress = interchainTokenService.validTokenAddress(tokenId);
-=======
-        token = IInterchainToken(interchainTokenService.registeredTokenAddress(tokenId));
->>>>>>> 7e6916d0
+        address tokenAddress = interchainTokenService.registeredTokenAddress(tokenId);
 
         string memory tokenName;
         string memory tokenSymbol;
         uint8 tokenDecimals;
-        bytes memory minter = ''; // No additional minter is set on a canonical token deployment
+        bytes memory minter = ""; // No additional minter is set on a canonical token deployment
 
         bool isHTSToken = HTS.isToken(tokenAddress);
         if (isHTSToken) {
@@ -420,7 +423,8 @@
             tokenDecimals = token.decimals();
         }
 
-        tokenId = _deployInterchainToken(salt, destinationChain, tokenName, tokenSymbol, tokenDecimals, minter, gasValue);
+        tokenId =
+            _deployInterchainToken(salt, destinationChain, tokenName, tokenSymbol, tokenDecimals, minter, gasValue);
     }
 
     /**
@@ -445,9 +449,11 @@
         tokenId = deployRemoteCanonicalInterchainToken(originalTokenAddress, destinationChain, gasValue);
     }
 
-    /********************\
-    |* Pure Key Getters *|
-    \********************/
+    /**
+     * \
+     * |* Pure Key Getters *|
+     * \*******************
+     */
 
     /**
      * @notice Gets the specific storage location for preventing upgrade collisions
